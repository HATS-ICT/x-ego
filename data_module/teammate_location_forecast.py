from typing import Dict, Any
import logging

# Setup logging
logging.basicConfig(level=logging.INFO)
logger = logging.getLogger(__name__)

# Import base class
try:
    from .base import BaseDataModule
except ImportError:
    from base import BaseDataModule

# Import dataset and collate function
try:
    from ..dataset.teammate_location_forecast import TeammateLocationForecastDataset, teammate_location_forecast_collate_fn
except ImportError:
    from dataset.teammate_location_forecast import TeammateLocationForecastDataset, teammate_location_forecast_collate_fn


class TeammateLocationForecastDataModule(BaseDataModule):
    """
    Lightning DataModule for multi-agent self-team future location prediction dataset.
    
    Provides train/validation/test splits and data loading functionality 
    for multi-agent self-team future location prediction tasks.
    """
    
    def __init__(self, cfg: Dict[str, Any]):
        """
        Initialize Self-Team Future Location Prediction DataModule.
        
        Args:
            cfg: Configuration dictionary containing all required parameters
        """
        super().__init__(cfg)
        
        # Multi-agent future location prediction parameters
        self.num_agents = cfg.data.num_agents # default to 5 agents (full team)
        self.task_form = cfg.data.task_form
        
        # Store dataset info for model configuration
        self.num_places = None
        self.place_names = None
        self.place_to_idx = None
    
    def _create_base_dataset(self):
        """Create the base self location prediction dataset."""
        return TeammateLocationForecastDataset(cfg=self.cfg)
    
    def _get_collate_fn(self):
        """Get the collate function for self location prediction."""
        return teammate_location_forecast_collate_fn
    
    def _copy_dataset_attributes(self, base_dataset, partition_dataset):
        """Copy dataset attributes for place-based tasks."""
        if self.task_form in ['multi-label-cls', 'multi-output-reg']:
            for attr in ['place_names', 'place_to_idx', 'idx_to_place', 'num_places']:
                if hasattr(base_dataset, attr):
                    setattr(partition_dataset, attr, getattr(base_dataset, attr))
    
    def _print_partition_info(self, df, partition_name: str):
        """Print partition information."""
        total_samples = len(df)
        logger.info(f"{partition_name} partition: {total_samples} samples")
        logger.info(f"  Task form: {self.task_form}")
        
        # Print team distribution
        if 'team_side' in df.columns:
            team_counts = df['team_side'].value_counts()
            logger.info(f"  Team distribution: {dict(team_counts)}")
        
        if self.task_form in ['multi-label-cls', 'multi-output-reg'] and hasattr(self, 'place_names') and self.place_names:
            logger.info(f"  Number of places: {len(self.place_names)}")
    
    def _store_dataset_info(self, base_dataset):
        """Store dataset information in config."""
        if self.task_form in ['multi-label-cls', 'multi-output-reg']:
            self.num_places = base_dataset.num_places
            self.place_names = base_dataset.place_names
            self.place_to_idx = base_dataset.place_to_idx
            
            # Update config with place information
<<<<<<< HEAD
            self.config['num_places'] = self.num_places
            self.config['place_names'] = self.place_names
        elif self.task_form in ['grid-cls', 'density-cls']:
            # Store grid resolution for grid-based tasks
            grid_resolution = self.config['data'].get('grid_resolution', 10)
            self.config['grid_output_dim'] = grid_resolution * grid_resolution
=======
            self.cfg.num_places = self.num_places
            self.cfg.place_names = self.place_names
>>>>>>> 5c54a4ed
        
        logger.info(f"Full dataset: {len(base_dataset)} samples")
        logger.info(f"Number of agents: {self.num_agents}")
        logger.info(f"Task form: {self.task_form}")
        logger.info("Task: Self-team future location prediction")
        
        if self.task_form in ['multi-label-cls', 'multi-output-reg']:
            logger.info(f"Number of unique places: {self.num_places}")
            logger.info(f"Places: {self.place_names[:10]}{'...' if len(self.place_names) > 10 else ''}")
        elif self.task_form in ['grid-cls', 'density-cls']:
            grid_resolution = self.config['data'].get('grid_resolution', 10)
            logger.info(f"Grid resolution: {grid_resolution}x{grid_resolution} = {grid_resolution * grid_resolution} cells")<|MERGE_RESOLUTION|>--- conflicted
+++ resolved
@@ -81,18 +81,12 @@
             self.place_to_idx = base_dataset.place_to_idx
             
             # Update config with place information
-<<<<<<< HEAD
-            self.config['num_places'] = self.num_places
-            self.config['place_names'] = self.place_names
+            self.cfg.num_places = self.num_places
+            self.cfg.place_names = self.place_names
         elif self.task_form in ['grid-cls', 'density-cls']:
             # Store grid resolution for grid-based tasks
-            grid_resolution = self.config['data'].get('grid_resolution', 10)
-            self.config['grid_output_dim'] = grid_resolution * grid_resolution
-=======
-            self.cfg.num_places = self.num_places
-            self.cfg.place_names = self.place_names
->>>>>>> 5c54a4ed
-        
+            grid_resolution = self.cfg.data.get('grid_resolution', 10)
+            self.cfg.grid_output_dim = grid_resolution * grid_resolution
         logger.info(f"Full dataset: {len(base_dataset)} samples")
         logger.info(f"Number of agents: {self.num_agents}")
         logger.info(f"Task form: {self.task_form}")
@@ -102,5 +96,5 @@
             logger.info(f"Number of unique places: {self.num_places}")
             logger.info(f"Places: {self.place_names[:10]}{'...' if len(self.place_names) > 10 else ''}")
         elif self.task_form in ['grid-cls', 'density-cls']:
-            grid_resolution = self.config['data'].get('grid_resolution', 10)
+            grid_resolution = self.cfg.data.get('grid_resolution', 10)
             logger.info(f"Grid resolution: {grid_resolution}x{grid_resolution} = {grid_resolution * grid_resolution} cells")